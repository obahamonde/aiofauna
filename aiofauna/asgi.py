--- conflicted
+++ resolved
@@ -1,99 +1,95 @@
-"""ASGI Middleware"""
-import io
-import typing
-<<<<<<< HEAD
-from functools import partial
-=======
->>>>>>> 862f3370
-
-from aiohttp.web import Request
-
-from aiofauna.api import Api
-
-Scope = typing.MutableMapping[str, typing.Any]
-Message = typing.MutableMapping[str, typing.Any]
-
-Receive = typing.Callable[[], typing.Awaitable[Message]]
-Send = typing.Callable[[Message], typing.Awaitable[None]]
-
-ASGIApp = typing.Callable[[Scope, Receive, Send], typing.Awaitable[None]]
-  
-    
-def aioasgi(app: Api) -> ASGIApp:
-    async def asgi(scope: Scope, receive: Receive, send: Send) -> None:
-        nonlocal app
-        if scope["type"] != "http":
-            raise RuntimeError("Only HTTP is supported")
-
-        method = scope["method"]
-        path = scope["path"]
-        query_string = scope.get("query_string", b"").decode()
-        headers = [[key.decode(), value.decode()] for key, value in scope["headers"]]
-        body = b""
-
-        content_length = int(scope.get("content_length", 0))
-
-        while content_length:
-            message = await receive()
-            _body = message.get("body", b"")
-            body += _body
-            content_length -= len(_body)
-
-        request = Request(
-            _method=method,
-            path=path,
-            query_string=query_string,
-            headers=headers,
-            body=body,
-        )
-
-        response = await app._handle(request)  # pylint: disable=protected-access
-
-        body_length = response.body_length
-
-        response_body = b""
-
-        while body_length:
-            if response.chunked:
-                writer = response._payload_writer  # pylint: disable=protected-access
-                if writer is None:
-                    response_body = (
-                        response._content_dict
-                    )  # pylint: disable=protected-access
-                    break
-                buffer_size = writer.buffer_size
-                with io.BytesIO() as buffer:
-                    while buffer_size:
-                        await writer.drain()
-                        chunk = response._body  # pylint: disable=protected-access
-                        if not chunk:  # pylint: disable=protected-access
-                            break
-                        if isinstance(chunk, bytes):
-                            buffer.write(chunk)
-                            buffer_size -= len(chunk)
-                        elif isinstance(chunk, str):
-                            buffer.write(chunk.encode())
-                            buffer_size -= len(chunk.encode())
-                        else:
-                            raise RuntimeError("Invalid chunk type")
-                    response_body += buffer.getvalue()
-                    body_length -= len(response_body)
-            else:
-                response_body = (
-                    response._content_dict
-                )  # pylint: disable=protected-access
-                break
-
-        await send(
-            {
-                "type": "http.response.start",
-                "status": response.status,
-                "headers": response.headers,
-            }
-        )
-
-        await send({"type": "http.response.body", "body": response_body})
-
-    return asgi
-
-
+"""ASGI Middleware"""
+import io
+import typing
+
+from aiohttp.web import Request
+
+from aiofauna.api import Api
+
+Scope = typing.MutableMapping[str, typing.Any]
+Message = typing.MutableMapping[str, typing.Any]
+
+Receive = typing.Callable[[], typing.Awaitable[Message]]
+Send = typing.Callable[[Message], typing.Awaitable[None]]
+
+ASGIApp = typing.Callable[[Scope, Receive, Send], typing.Awaitable[None]]
+  
+    
+def aioasgi(app: Api) -> ASGIApp:
+    async def asgi(scope: Scope, receive: Receive, send: Send) -> None:
+        nonlocal app
+        if scope["type"] != "http":
+            raise RuntimeError("Only HTTP is supported")
+
+        method = scope["method"]
+        path = scope["path"]
+        query_string = scope.get("query_string", b"").decode()
+        headers = [[key.decode(), value.decode()] for key, value in scope["headers"]]
+        body = b""
+
+        content_length = int(scope.get("content_length", 0))
+
+        while content_length:
+            message = await receive()
+            _body = message.get("body", b"")
+            body += _body
+            content_length -= len(_body)
+
+        request = Request(
+            _method=method,
+            path=path,
+            query_string=query_string,
+            headers=headers,
+            body=body,
+        )
+
+        response = await app._handle(request)  # pylint: disable=protected-access
+
+        body_length = response.body_length
+
+        response_body = b""
+
+        while body_length:
+            if response.chunked:
+                writer = response._payload_writer  # pylint: disable=protected-access
+                if writer is None:
+                    response_body = (
+                        response._content_dict
+                    )  # pylint: disable=protected-access
+                    break
+                buffer_size = writer.buffer_size
+                with io.BytesIO() as buffer:
+                    while buffer_size:
+                        await writer.drain()
+                        chunk = response._body  # pylint: disable=protected-access
+                        if not chunk:  # pylint: disable=protected-access
+                            break
+                        if isinstance(chunk, bytes):
+                            buffer.write(chunk)
+                            buffer_size -= len(chunk)
+                        elif isinstance(chunk, str):
+                            buffer.write(chunk.encode())
+                            buffer_size -= len(chunk.encode())
+                        else:
+                            raise RuntimeError("Invalid chunk type")
+                    response_body += buffer.getvalue()
+                    body_length -= len(response_body)
+            else:
+                response_body = (
+                    response._content_dict
+                )  # pylint: disable=protected-access
+                break
+
+        await send(
+            {
+                "type": "http.response.start",
+                "status": response.status,
+                "headers": response.headers,
+            }
+        )
+
+        await send({"type": "http.response.body", "body": response_body})
+
+    return asgi
+
+