<<<<<<< HEAD
<script setup lang="ts">
import Notifier from "./components/Notifier.vue";
import { useAuth0 } from '@auth0/auth0-vue'
const { state } = useStore()
const { isAuthenticated, loginWithRedirect, getAccessTokenSilently, user } = useAuth0()

watch(user, async () => {
  user.value ? state.user = await authorize() : state.user = null
})

const authorize = async () => {
  const token = await getAccessTokenSilently()
  const res = await fetch('http://localhost:3000/api/auth?token=' + token)
  const data = await res.json()
  state.notifications.push({ message: "Welcome " + user.value.name, status: "success" })
  return data
}

</script>
=======
>>>>>>> 3eb39809
<template>
  <AppBar />
  <RouterView />
</template><|MERGE_RESOLUTION|>--- conflicted
+++ resolved
@@ -1,25 +1,3 @@
-<<<<<<< HEAD
-<script setup lang="ts">
-import Notifier from "./components/Notifier.vue";
-import { useAuth0 } from '@auth0/auth0-vue'
-const { state } = useStore()
-const { isAuthenticated, loginWithRedirect, getAccessTokenSilently, user } = useAuth0()
-
-watch(user, async () => {
-  user.value ? state.user = await authorize() : state.user = null
-})
-
-const authorize = async () => {
-  const token = await getAccessTokenSilently()
-  const res = await fetch('http://localhost:3000/api/auth?token=' + token)
-  const data = await res.json()
-  state.notifications.push({ message: "Welcome " + user.value.name, status: "success" })
-  return data
-}
-
-</script>
-=======
->>>>>>> 3eb39809
 <template>
   <AppBar />
   <RouterView />
